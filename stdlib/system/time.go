package system

import (
	"context"
	"time"

<<<<<<< HEAD
	"github.com/influxdata/flux/lang/execdeps"
	"github.com/influxdata/flux/runtime"
	"github.com/influxdata/flux/values"
)

var systemTimeFunc = values.NewFunction(
	"time",
	runtime.MustLookupBuiltinType("system", "time"),
	func(ctx context.Context, args values.Object) (values.Value, error) {
		if execdeps.HaveExecutionDependencies(ctx) {
			if dep := execdeps.GetExecutionDependencies(ctx); dep.Now != nil {
				return values.NewTime(values.ConvertTime(*dep.Now)), nil
			}
		}
		return values.NewTime(values.ConvertTime(time.Now().UTC())), nil
	},
	false,
)

func init() {
	runtime.RegisterPackageValue("system", "time", systemTimeFunc)
=======
	"github.com/influxdata/flux"
	"github.com/influxdata/flux/semantic"
	"github.com/influxdata/flux/values"
)

var systemTimeFuncName = "time"

func init() {
	flux.RegisterPackageValue("system", systemTimeFuncName, values.NewFunction(
		systemTimeFuncName,
		semantic.NewFunctionPolyType(semantic.FunctionPolySignature{
			Return: semantic.Time,
		}),
		func(ctx context.Context, args values.Object) (values.Value, error) {
			return values.NewTime(values.ConvertTime(time.Now().UTC())), nil
		},
		false,
	))
>>>>>>> 34267385
}<|MERGE_RESOLUTION|>--- conflicted
+++ resolved
@@ -4,30 +4,7 @@
 	"context"
 	"time"
 
-<<<<<<< HEAD
-	"github.com/influxdata/flux/lang/execdeps"
 	"github.com/influxdata/flux/runtime"
-	"github.com/influxdata/flux/values"
-)
-
-var systemTimeFunc = values.NewFunction(
-	"time",
-	runtime.MustLookupBuiltinType("system", "time"),
-	func(ctx context.Context, args values.Object) (values.Value, error) {
-		if execdeps.HaveExecutionDependencies(ctx) {
-			if dep := execdeps.GetExecutionDependencies(ctx); dep.Now != nil {
-				return values.NewTime(values.ConvertTime(*dep.Now)), nil
-			}
-		}
-		return values.NewTime(values.ConvertTime(time.Now().UTC())), nil
-	},
-	false,
-)
-
-func init() {
-	runtime.RegisterPackageValue("system", "time", systemTimeFunc)
-=======
-	"github.com/influxdata/flux"
 	"github.com/influxdata/flux/semantic"
 	"github.com/influxdata/flux/values"
 )
@@ -35,15 +12,12 @@
 var systemTimeFuncName = "time"
 
 func init() {
-	flux.RegisterPackageValue("system", systemTimeFuncName, values.NewFunction(
+	runtime.RegisterPackageValue("system", systemTimeFuncName, values.NewFunction(
 		systemTimeFuncName,
-		semantic.NewFunctionPolyType(semantic.FunctionPolySignature{
-			Return: semantic.Time,
-		}),
+		semantic.NewFunctionType(semantic.BasicTime, nil),
 		func(ctx context.Context, args values.Object) (values.Value, error) {
 			return values.NewTime(values.ConvertTime(time.Now().UTC())), nil
 		},
 		false,
 	))
->>>>>>> 34267385
 }